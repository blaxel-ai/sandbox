--- conflicted
+++ resolved
@@ -86,25 +86,8 @@
 	return pm.StartProcessWithName(command, workingDir, name, env, restartOnFailure, maxRestarts, callback)
 }
 
-<<<<<<< HEAD
 func (pm *ProcessManager) StartProcessWithName(command string, workingDir string, name string, env map[string]string, restartOnFailure bool, maxRestarts int, callback func(process *ProcessInfo)) (string, error) {
 	var cmd *exec.Cmd
-
-	// Check if the command needs a shell by looking for shell special chars
-	if strings.Contains(command, "&&") || strings.Contains(command, "|") ||
-		strings.Contains(command, ">") || strings.Contains(command, "<") ||
-		strings.Contains(command, ";") || strings.Contains(command, "$") {
-		// Use shell to execute the command
-		cmd = exec.Command("sh", "-c", command)
-	} else {
-		// Parse command string into command and arguments while respecting quotes
-		args := parseCommand(command)
-		if len(args) == 0 {
-			return "", fmt.Errorf("empty command")
-		}
-		cmd = exec.Command(args[0], args[1:]...)
-=======
-func (pm *ProcessManager) StartProcessWithName(command string, workingDir string, name string, env map[string]string, callback func(process *ProcessInfo)) (string, error) {
 	// Always use shell to execute commands
 	// This ensures shell built-ins (cd, export, alias) work properly
 	// Use SHELL and SHELL_ARGS environment variables if set
@@ -116,7 +99,6 @@
 	shellArgs := os.Getenv("SHELL_ARGS")
 	if shellArgs == "" {
 		shellArgs = "-c"
->>>>>>> 9f3c1b7e
 	}
 
 	// Build command arguments
@@ -359,7 +341,6 @@
 	return process.PID, nil
 }
 
-<<<<<<< HEAD
 // restartProcess restarts a failed process with the same configuration
 func (pm *ProcessManager) restartProcess(oldProcess *ProcessInfo, callback func(process *ProcessInfo)) (string, error) {
 	var cmd *exec.Cmd
@@ -608,8 +589,6 @@
 	return args
 }
 
-=======
->>>>>>> 9f3c1b7e
 // GetProcessByIdentifier returns a process by either PID or name
 func (pm *ProcessManager) GetProcessByIdentifier(identifier string) (*ProcessInfo, bool) {
 	pm.mu.RLock()
