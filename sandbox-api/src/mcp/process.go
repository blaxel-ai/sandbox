package mcp

import (
	"context"
	"fmt"

	"github.com/blaxel-ai/sandbox-api/src/handler"
	"github.com/modelcontextprotocol/go-sdk/mcp"
)

// Process tool input/output types
type ListProcessesInput struct{}

type ListProcessesOutput struct {
	Processes []handler.ProcessResponse `json:"processes"`
}

type ProcessExecuteInput struct {
	Command           string            `json:"command" jsonschema:"The command to execute"`
	Name              *string           `json:"name,omitempty" jsonschema:"Technical name for the process"`
	WorkingDir        *string           `json:"workingDir,omitempty" jsonschema:"The working directory for the command (default: /)"`
	Env               map[string]string `json:"env,omitempty" jsonschema:"Environment variables to set for the command"`
	WaitForCompletion *bool             `json:"waitForCompletion,omitempty" jsonschema:"Whether to wait for the command to complete before returning"`
	Timeout           *int              `json:"timeout,omitempty" jsonschema:"Timeout in seconds for the command (default: 30)"`
	WaitForPorts      []int             `json:"waitForPorts,omitempty" jsonschema:"List of ports to wait for before returning"`
	IncludeLogs       *bool             `json:"includeLogs,omitempty" jsonschema:"Whether to include logs in the response"`
}

type ProcessExecuteOutput struct {
	Process  handler.ProcessResponse         `json:"process,omitempty"`
	WithLogs handler.ProcessResponseWithLogs `json:"withLogs,omitempty"`
}

type ProcessIdentifierInput struct {
	Identifier string `json:"identifier" jsonschema:"Process identifier (PID or name)"`
}

type ProcessInfoOutput struct {
	Process handler.ProcessResponse `json:"process"`
}

type ProcessLogsOutput struct {
	Logs string `json:"logs"`
}

// registerProcessTools registers process-related tools
func (s *Server) registerProcessTools() error {
	// List processes
	mcp.AddTool(s.mcpServer, &mcp.Tool{
		Name:        "processesList",
		Description: "List all running processes",
	}, LogToolCall("processesList", func(ctx context.Context, req *mcp.CallToolRequest, input ListProcessesInput) (*mcp.CallToolResult, ListProcessesOutput, error) {
		processes := s.handlers.Process.ListProcesses()
		return nil, ListProcessesOutput{Processes: processes}, nil
	}))

	// Execute command
<<<<<<< HEAD
	if err := s.mcpServer.RegisterTool("processExecute", "Execute a command",
		LogToolCall("processExecute", func(args ProcessExecuteArgs) (*mcp_golang.ToolResponse, error) {
			processInfo, err := s.handlers.Process.ExecuteProcess(args.Command, args.WorkingDir, args.Name, args.Env, args.WaitForCompletion, args.Timeout, args.WaitForPorts, args.RestartOnFailure, args.MaxRestarts)
			if err != nil {
				return nil, err
			}
			if !args.IncludeLogs {
				return CreateJSONResponse(processInfo)
			}
			logs, err := s.handlers.Process.GetProcessOutput(processInfo.PID)
			if err != nil {
				return nil, fmt.Errorf("failed to get process output: %w", err)
			}
			processResponseWithLogs := handler.ProcessResponseWithLogs{
				ProcessResponse: processInfo,
				Logs:            logs.Logs,
			}
			fmt.Println(processResponseWithLogs.Logs)
			return CreateJSONResponse(processResponseWithLogs)
		})); err != nil {
		return fmt.Errorf("failed to register executeCommand tool: %w", err)
	}
=======
	mcp.AddTool(s.mcpServer, &mcp.Tool{
		Name:        "processExecute",
		Description: "Execute a command",
	}, LogToolCall("processExecute", func(ctx context.Context, req *mcp.CallToolRequest, input ProcessExecuteInput) (*mcp.CallToolResult, ProcessExecuteOutput, error) {
		// Apply defaults for optional fields
		name := ""
		if input.Name != nil {
			name = *input.Name
		}

		workingDir := "/"
		if input.WorkingDir != nil {
			workingDir = *input.WorkingDir
		}

		env := input.Env
		if env == nil {
			env = map[string]string{}
		}

		waitForCompletion := false
		if input.WaitForCompletion != nil {
			waitForCompletion = *input.WaitForCompletion
		}

		timeout := 30
		if input.Timeout != nil {
			timeout = *input.Timeout
		}

		waitForPorts := input.WaitForPorts
		if waitForPorts == nil {
			waitForPorts = []int{}
		}

		includeLogs := false
		if input.IncludeLogs != nil {
			includeLogs = *input.IncludeLogs
		}

		processInfo, err := s.handlers.Process.ExecuteProcess(
			input.Command,
			workingDir,
			name,
			env,
			waitForCompletion,
			timeout,
			waitForPorts,
		)
		if err != nil {
			return nil, ProcessExecuteOutput{}, err
		}

		if !includeLogs {
			return nil, ProcessExecuteOutput{Process: processInfo}, nil
		}

		logs, err := s.handlers.Process.GetProcessOutput(processInfo.PID)
		if err != nil {
			return nil, ProcessExecuteOutput{}, fmt.Errorf("failed to get process output: %w", err)
		}

		withLogs := handler.ProcessResponseWithLogs{
			ProcessResponse: processInfo,
			Logs:            logs.Logs,
		}

		return nil, ProcessExecuteOutput{WithLogs: withLogs}, nil
	}))
>>>>>>> 9f3c1b7e

	// Get process by identifier
	mcp.AddTool(s.mcpServer, &mcp.Tool{
		Name:        "processGet",
		Description: "Get process information by identifier (PID or name)",
	}, LogToolCall("processGet", func(ctx context.Context, req *mcp.CallToolRequest, input ProcessIdentifierInput) (*mcp.CallToolResult, ProcessInfoOutput, error) {
		process, err := s.handlers.Process.GetProcess(input.Identifier)
		if err != nil {
			return nil, ProcessInfoOutput{}, fmt.Errorf("failed to get process: %w", err)
		}
		return nil, ProcessInfoOutput{Process: process}, nil
	}))

	// Get process logs
	mcp.AddTool(s.mcpServer, &mcp.Tool{
		Name:        "processGetLogs",
		Description: "Get logs for a specific process",
	}, LogToolCall("processGetLogs", func(ctx context.Context, req *mcp.CallToolRequest, input ProcessIdentifierInput) (*mcp.CallToolResult, ProcessLogsOutput, error) {
		logs, err := s.handlers.Process.GetProcessOutput(input.Identifier)
		if err != nil {
			return nil, ProcessLogsOutput{}, fmt.Errorf("failed to get process logs: %w", err)
		}
		return nil, ProcessLogsOutput{Logs: logs.Logs}, nil
	}))

	// Stop process
	mcp.AddTool(s.mcpServer, &mcp.Tool{
		Name:        "processStop",
		Description: "Stop a specific process",
	}, LogToolCall("processStop", func(ctx context.Context, req *mcp.CallToolRequest, input ProcessIdentifierInput) (*mcp.CallToolResult, map[string]string, error) {
		if err := s.handlers.Process.StopProcess(input.Identifier); err != nil {
			return nil, nil, fmt.Errorf("failed to stop process: %w", err)
		}
		return nil, map[string]string{"status": "stopped"}, nil
	}))

	// Kill process
	mcp.AddTool(s.mcpServer, &mcp.Tool{
		Name:        "processKill",
		Description: "Kill a specific process",
	}, LogToolCall("processKill", func(ctx context.Context, req *mcp.CallToolRequest, input ProcessIdentifierInput) (*mcp.CallToolResult, map[string]string, error) {
		if err := s.handlers.Process.KillProcess(input.Identifier); err != nil {
			return nil, nil, fmt.Errorf("failed to kill process: %w", err)
		}
		return nil, map[string]string{"status": "killed"}, nil
	}))

	return nil
}<|MERGE_RESOLUTION|>--- conflicted
+++ resolved
@@ -55,30 +55,6 @@
 	}))
 
 	// Execute command
-<<<<<<< HEAD
-	if err := s.mcpServer.RegisterTool("processExecute", "Execute a command",
-		LogToolCall("processExecute", func(args ProcessExecuteArgs) (*mcp_golang.ToolResponse, error) {
-			processInfo, err := s.handlers.Process.ExecuteProcess(args.Command, args.WorkingDir, args.Name, args.Env, args.WaitForCompletion, args.Timeout, args.WaitForPorts, args.RestartOnFailure, args.MaxRestarts)
-			if err != nil {
-				return nil, err
-			}
-			if !args.IncludeLogs {
-				return CreateJSONResponse(processInfo)
-			}
-			logs, err := s.handlers.Process.GetProcessOutput(processInfo.PID)
-			if err != nil {
-				return nil, fmt.Errorf("failed to get process output: %w", err)
-			}
-			processResponseWithLogs := handler.ProcessResponseWithLogs{
-				ProcessResponse: processInfo,
-				Logs:            logs.Logs,
-			}
-			fmt.Println(processResponseWithLogs.Logs)
-			return CreateJSONResponse(processResponseWithLogs)
-		})); err != nil {
-		return fmt.Errorf("failed to register executeCommand tool: %w", err)
-	}
-=======
 	mcp.AddTool(s.mcpServer, &mcp.Tool{
 		Name:        "processExecute",
 		Description: "Execute a command",
@@ -148,7 +124,6 @@
 
 		return nil, ProcessExecuteOutput{WithLogs: withLogs}, nil
 	}))
->>>>>>> 9f3c1b7e
 
 	// Get process by identifier
 	mcp.AddTool(s.mcpServer, &mcp.Tool{
